--- conflicted
+++ resolved
@@ -85,7 +85,6 @@
         provider: 'smtp',
         smtp: smtpConfig,
       };
-<<<<<<< HEAD
       this.transporter = nodemailer.createTransport(smtpConfig);
       // SMTP sender is usually the auth user
       if (process.env.SMTP_USER) {
@@ -142,18 +141,6 @@
         providerError = error.message.substring(0, 300);
       }
       hint = 'Check email service configuration and try again.';
-=======
-      try {
-        this.transporter = nodemailer.createTransport(smtpConfig);
-        await this.transporter.verify();
-      } catch (error) {
-        console.error('SMTP configuration error:', error);
-        this.config = null;
-        this.transporter = null;
-      }
-    } else {
-      console.error('Email service not configured. Please set SENDGRID_API_KEY or SMTP environment variables.');
->>>>>>> 7a37d256
     }
 
     return { code, message, providerError, hint };
@@ -238,7 +225,6 @@
       } else {
         throw new Error('Email service configuration error');
       }
-<<<<<<< HEAD
     } catch (error: any) {
       // Parse and enhance error
       const emailError = this.parseProviderError(error);
@@ -272,13 +258,6 @@
     if (!this.config) {
       status.details!.errorHint = 'No email service configured. Set SENDGRID_API_KEY or SMTP credentials.';
       return status;
-=======
-    } catch (error) {
-      const provider = this.config?.provider || 'unknown provider';
-      const message = error instanceof Error ? error.message : String(error);
-      console.error(`Failed to send email via ${provider}:`, message);
-      throw new Error(`Email service failed using ${provider}. Check configuration. ${message}`);
->>>>>>> 7a37d256
     }
 
     status.provider = this.config.provider;
